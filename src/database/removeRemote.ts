--- conflicted
+++ resolved
@@ -115,11 +115,7 @@
       const url =
         utils.addSubdomain(api.realtimeOrigin, this.instance) +
         path +
-<<<<<<< HEAD
-        ".json?print=silent&writeTimeout=2000";
-=======
         ".json?print=silent&writeSizeLimit=tiny";
->>>>>>> c6b393c7
       const reqOptions = {
         url,
         body,
