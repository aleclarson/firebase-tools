--- conflicted
+++ resolved
@@ -1,7 +1,4 @@
 * Release RTDB Emulator v4.4.1: Bugfix for unreleased feature.
-<<<<<<< HEAD
-* Fixes an issue where callable functions with authentication could not be emulated (#1475).
-=======
 * Fixes a bug when using `firebase-tools` to delete Firestore documents inside the Functions emulator (#2001).
 * Fixes a bug where `.runtimeconfig.json` files were not properly detected (#1836).
->>>>>>> 73afa908
+* Fixes an issue where callable functions with authentication could not be emulated (#1475).