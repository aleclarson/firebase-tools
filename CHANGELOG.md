--- conflicted
+++ resolved
@@ -1,8 +1,5 @@
 * Fixes a bug where the Functions emulator ignored the "host" configuration (#1722)
 * Fixes a bug where the Functions emulator accepted requests to too many paths (#1773)
-<<<<<<< HEAD
+* Print Firebase Console links for Extensions after operations.
 * Adds the `firebase init emulators` command.
-* Adds a Cloud Pub/Sub Emulator (#1748).
-=======
-* Print Firebase Console links for Extensions after operations.
->>>>>>> 913c2276
+* Adds a Cloud Pub/Sub Emulator (#1748).