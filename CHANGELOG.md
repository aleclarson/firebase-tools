* Fixes an auth issue with `https.onCall` functions when runtime options (`runWith`) are specified (#2059).
<<<<<<< HEAD
* Fixes an issue where JWTs from the `@firebase/testing` SDK were not accepted by callable functions (#1475).
=======
* Fixed an issue with the Firestore emulator where ternary operators were not allowed.
>>>>>>> 516cd1bc
<|MERGE_RESOLUTION|>--- conflicted
+++ resolved
@@ -1,6 +1,3 @@
 * Fixes an auth issue with `https.onCall` functions when runtime options (`runWith`) are specified (#2059).
-<<<<<<< HEAD
-* Fixes an issue where JWTs from the `@firebase/testing` SDK were not accepted by callable functions (#1475).
-=======
 * Fixed an issue with the Firestore emulator where ternary operators were not allowed.
->>>>>>> 516cd1bc
+* Fixes an issue where JWTs from the `@firebase/testing` SDK were not accepted by callable functions (#1475).